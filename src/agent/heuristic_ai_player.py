--- conflicted
+++ resolved
@@ -188,13 +188,17 @@
         self.target_x_col = None
 
     def update_game_state(self, game_board_state_np):
-<<<<<<< HEAD
         pass  # Placeholder
-=======
-        pass # Placeholder
+
 
 class EvolutionaryOptimizer:
-    def __init__(self, population_size=50, mutation_rate=0.1, mutation_strength=0.2, crossover_rate=0.7):
+    def __init__(
+        self,
+        population_size=50,
+        mutation_rate=0.1,
+        mutation_strength=0.2,
+        crossover_rate=0.7,
+    ):
         self.population_size = population_size
         self.mutation_rate = mutation_rate
         self.mutation_strength = mutation_strength
@@ -205,11 +209,11 @@
         population = []
         for _ in range(self.population_size):
             weights = {
-                'lines_cleared': random.uniform(10, 100),
-                'aggregate_height': random.uniform(-10, -1),
-                'holes': random.uniform(-20, -5),
-                'bumpiness': random.uniform(-10, -1),
-                'game_over_penalty': -1000.0 
+                "lines_cleared": random.uniform(10, 100),
+                "aggregate_height": random.uniform(-10, -1),
+                "holes": random.uniform(-20, -5),
+                "bumpiness": random.uniform(-10, -1),
+                "game_over_penalty": -1000.0,
             }
             population.append(HeuristicAIPlayer(weights=weights))
         return population
@@ -240,14 +244,14 @@
     def _mutate(self, weights):
         mutated_weights = weights.copy()
         for key in mutated_weights:
-            if key != 'game_over_penalty' and random.random() < self.mutation_rate:
+            if key != "game_over_penalty" and random.random() < self.mutation_rate:
                 change = random.uniform(-self.mutation_strength, self.mutation_strength)
-                mutated_weights[key] *= (1 + change)
+                mutated_weights[key] *= 1 + change
         return mutated_weights
 
     def evolve(self, fitness_scores):
         new_population = []
-        
+
         # Elitism: Keep the best individual
         best_individual_idx = np.argmax(fitness_scores)
         best_individual = self.population[best_individual_idx]
@@ -255,15 +259,14 @@
 
         while len(new_population) < self.population_size:
             parent1, parent2 = self._select_parents(fitness_scores)
-            
+
             child1_weights, child2_weights = self._crossover(parent1, parent2)
-            
+
             mutated_child1_weights = self._mutate(child1_weights)
             mutated_child2_weights = self._mutate(child2_weights)
 
             new_population.append(HeuristicAIPlayer(weights=mutated_child1_weights))
             if len(new_population) < self.population_size:
                 new_population.append(HeuristicAIPlayer(weights=mutated_child2_weights))
-        
-        self.population = new_population
->>>>>>> b8a702df
+
+        self.population = new_population